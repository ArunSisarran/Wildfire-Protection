--- conflicted
+++ resolved
@@ -2,11 +2,6 @@
 
 import { useState } from 'react';
 import { apiClient } from '@/lib/api';
-<<<<<<< HEAD
-import WildfireMap from './WildfireMap';
-=======
-import ChatPanel from '@/components/ChatModal';
->>>>>>> 21ce74e5
 
 export default function Home() {
   const [apiStatus, setApiStatus] = useState<string>('');
